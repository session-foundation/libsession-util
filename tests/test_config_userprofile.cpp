#include <oxenc/hex.h>
#include <session/config/encrypt.h>
#include <session/config/user_profile.h>
#include <sodium/crypto_sign_ed25519.h>

#include <catch2/catch_test_macros.hpp>
#include <cstring>
#include <session/config/user_profile.hpp>
#include <string_view>

#include "utils.hpp"

using namespace std::literals;
using namespace oxenc::literals;

<<<<<<< HEAD
=======
void log_msg(config_log_level lvl, const char* msg, void*) {
    INFO((lvl == LOG_LEVEL_ERROR     ? "ERROR"
          : lvl == LOG_LEVEL_WARNING ? "Warning"
          : lvl == LOG_LEVEL_INFO    ? "Info"
                                     : "debug")
         << ": " << msg);
}

auto empty_extra_data = "1:+de";

>>>>>>> f12b91bf
TEST_CASE("UserProfile", "[config][user_profile]") {

    const auto seed = "0123456789abcdef0123456789abcdef00000000000000000000000000000000"_hexbytes;
    std::array<unsigned char, 32> ed_pk, curve_pk;
    std::array<unsigned char, 64> ed_sk;
    crypto_sign_ed25519_seed_keypair(
            ed_pk.data(), ed_sk.data(), reinterpret_cast<const unsigned char*>(seed.data()));
    int rc = crypto_sign_ed25519_pk_to_curve25519(curve_pk.data(), ed_pk.data());
    REQUIRE(rc == 0);

    REQUIRE(oxenc::to_hex(ed_pk.begin(), ed_pk.end()) ==
            "4cb76fdc6d32278e3f83dbf608360ecc6b65727934b85d2fb86862ff98c46ab7");
    REQUIRE(oxenc::to_hex(curve_pk.begin(), curve_pk.end()) ==
            "d2ad010eeb72d72e561d9de7bd7b6989af77dcabffa03a5111a6c859ae5c3a72");
    CHECK(oxenc::to_hex(seed.begin(), seed.end()) ==
          oxenc::to_hex(ed_sk.begin(), ed_sk.begin() + 32));

    session::config::UserProfile profile{ustring_view{seed}, std::nullopt};

    CHECK_THROWS(
            profile.set_name("123456789012345678901234567890123456789012345678901234567890123456789"
                             "01"
                             "23456789012345678901234567890A"));
    CHECK_NOTHROW(
            profile.set_name_truncated("12345678901234567890123456789012345678901234567890123456789"
                                       "01"
                                       "234567890123456789012345678901234567890A"));
    CHECK(profile.get_name() ==
          "1234567890123456789012345678901234567890123456789012345678901234567890123456789012345678"
          "901234567890");
    CHECK_NOTHROW(
            profile.set_name_truncated("12345678901234567890123456789012345678901234567890123456789"
                                       "01"
                                       "234567890123456789012345678901234567🎂"));
    CHECK(profile.get_name() ==
          "1234567890123456789012345678901234567890123456789012345678901234567890123456789012345678"
          "901234567");
    CHECK_NOTHROW(
            profile.set_name_truncated("12345678901234567890123456789012345678901234567890123456789"
                                       "01"
                                       "2345678901234567890123456789012345🎂🎂"));
    CHECK(profile.get_name() ==
          "1234567890123456789012345678901234567890123456789012345678901234567890123456789012345678"
          "9012345🎂");
}

TEST_CASE("user profile C API", "[config][user_profile][c]") {

    const auto seed = "0123456789abcdef0123456789abcdef00000000000000000000000000000000"_hex;
    std::array<unsigned char, 32> ed_pk, curve_pk;
    std::array<unsigned char, 64> ed_sk;
    crypto_sign_ed25519_seed_keypair(
            ed_pk.data(), ed_sk.data(), reinterpret_cast<const unsigned char*>(seed.data()));
    int rc = crypto_sign_ed25519_pk_to_curve25519(curve_pk.data(), ed_pk.data());
    REQUIRE(rc == 0);

    REQUIRE(oxenc::to_hex(ed_pk.begin(), ed_pk.end()) ==
            "4cb76fdc6d32278e3f83dbf608360ecc6b65727934b85d2fb86862ff98c46ab7");
    REQUIRE(oxenc::to_hex(curve_pk.begin(), curve_pk.end()) ==
            "d2ad010eeb72d72e561d9de7bd7b6989af77dcabffa03a5111a6c859ae5c3a72");
    CHECK(oxenc::to_hex(seed) == oxenc::to_hex(ed_sk.begin(), ed_sk.begin() + 32));

    // Initialize a brand new, empty config because we have no dump data to deal with.
    char err[256];
    config_object* conf;
    rc = user_profile_init(&conf, ed_sk.data(), NULL, 0, err);
    REQUIRE(rc == 0);

    // We don't need to push anything, since this is an empty config
    CHECK_FALSE(config_needs_push(conf));
    // And we haven't changed anything so don't need to dump to db
    CHECK_FALSE(config_needs_dump(conf));

    // Since it's empty there shouldn't be a name.
    const char* name = user_profile_get_name(conf);
    CHECK(name == nullptr);  // (should be NULL instead of nullptr in C)

    // We don't need to push since we haven't changed anything, so this call is mainly just for
    // testing:
    config_push_data* to_push = config_push(conf);
    REQUIRE(to_push);
    CHECK(to_push->seqno == 0);
    CHECK(to_push->config_len == 256 + 176);  // 176 = protobuf overhead
    const char* enc_domain = "UserProfile";
    REQUIRE(config_encryption_domain(conf) == std::string_view{enc_domain});

    // There's nothing particularly profound about this value (it is multiple layers of nested
    // protobuf with some encryption and padding halfway through); this test is just here to ensure
    // that our pushed messages are deterministic:
    CHECK(oxenc::to_hex(to_push->config, to_push->config + to_push->config_len) ==
          "080112ab030a0012001aa20308062801429b0326ec9746282053eb119228e6c36012966e7d2642163169ba39"
          "98af44ca65f967768dd78ee80fffab6f809f6cef49c73a36c82a89622ff0de2ceee06b8c638e2c876fa9047f"
          "449dbe24b1fc89281a264fe90abdeffcdd44f797bd4572a6c5ae8d88bf372c3c717943ebd570222206fabf0e"
          "e9f3c6756f5d71a32616b1df53d12887961f5c129207a79622ccc1a4bba976886d9a6ddf0fe5d570e5075d01"
          "ecd627f656e95f27b4c40d5661b5664cedd3e568206effa1308b0ccd663ca61a6d39c0731891804a8cf5edcf"
          "8b98eaa5580c3d436e22156e38455e403869700956c3c1dd0b4470b663e75c98c5b859b53ccef6559215d804"
          "9f755be9c2d6b3f4a310f97c496fc392f65b6431dd87788ac61074fd8cd409702e1b839b3f774d38cf8b28f0"
          "226c4efa5220ac6ae060793e36e7ef278d42d042f15b21291f3bb29e3158f09d154b93f83fd8a319811a26cb"
          "5240d90cbb360fafec0b7eff4c676ae598540813d062dc9468365c73b4cfa2ffd02d48cdcd8f0c71324c6d0a"
          "60346a7a0e50af3be64684b37f9e6c831115bf112ddd18acde08eaec376f0872a3952000");

    free(to_push);

    // These should also be unset:
    auto pic = user_profile_get_pic(conf);
    CHECK(strlen(pic.url) == 0);
    CHECK(user_profile_get_nts_priority(conf) == 0);
    CHECK(user_profile_get_nts_expiry(conf) == 0);

    // Now let's go set them:
    CHECK(0 == user_profile_set_name(conf, "Kallie"));
    user_profile_pic p;
    strcpy(p.url, "http://example.org/omg-pic-123.bmp");  // NB: length must be < sizeof(p.url)!
    memcpy(p.key, "secret78901234567890123456789012", 32);
    CHECK(0 == user_profile_set_pic(conf, p));
    user_profile_set_nts_priority(conf, 9);

    // Retrieve them just to make sure they set properly:
    name = user_profile_get_name(conf);
    REQUIRE(name != nullptr);  // (should be NULL instead of nullptr in C)
    CHECK(name == "Kallie"sv);

    pic = user_profile_get_pic(conf);
    REQUIRE(pic.url != ""s);
    REQUIRE(pic.key != to_usv(""s));
    CHECK(pic.url == "http://example.org/omg-pic-123.bmp"sv);
    CHECK(ustring_view{pic.key, 32} == "secret78901234567890123456789012"_bytes);

    CHECK(user_profile_get_nts_priority(conf) == 9);

    // Since we've made changes, we should need to push new config to the swarm, *and* should need
    // to dump the updated state:

    CHECK(config_needs_push(conf));
    CHECK(config_needs_dump(conf));
    to_push = config_push(conf);
    CHECK(to_push->seqno == 1);  // incremented since we made changes (this only increments once
                                 // between dumps; even though we changed two fields here).

    // The hash of a completely empty, initial seqno=0 message:
    auto exp_hash0 = "ea173b57beca8af18c3519a7bbf69c3e7a05d1c049fa9558341d8ebb48b0c965"_hexbytes;

    // The data to be actually pushed, expanded like this to make it somewhat human-readable:
    // clang-format off
    auto exp_push1_decrypted =
        "d"
          "1:#" "i1e"
          "1:&" "d"
            "1:+" "i9e"
            "1:n" "6:Kallie"
            "1:p" "34:http://example.org/omg-pic-123.bmp"
            "1:q" "32:secret78901234567890123456789012"
          "e"
          "1:<" "l"
            "l" "i0e" "32:"_bytes + exp_hash0 + "de" "e"
          "e"
          "1:=" "d"
            "1:+" "0:"
            "1:n" "0:"
            "1:p" "0:"
            "1:q" "0:"
          "e"
        "e"_bytes;
    // clang-format on
    auto exp_push1_encrypted =
            "9693a69686da3055f1ecdfb239c3bf8e746951a36d888c2fb7c02e856a5c2091b24e39a7e1af828f"
            "1fa09fe8bf7d274afde0a0847ba143c43ffb8722301b5ae32e2f078b9a5e19097403336e50b18c84"
            "aade446cd2823b011f97d6ad2116a53feb814efecc086bc172d31f4214b4d7c630b63bbe575b0868"
            "2d146da44915063a07a78556ab5eff4f67f6aa26211e8d330b53d28567a931028c393709a325425d"
            "e7486ccde24416a7fd4a8ba5fa73899c65f4276dfaddd5b2100adcf0f793104fb235b31ce32ec656"
            "056009a9ebf58d45d7d696b74e0c7ff0499c4d23204976f19561dc0dba6dc53a2497d28ce03498ea"
            "49bf122762d7bc1d6d9c02f6d54f8384"_hexbytes;

    // Copy this out; we need to hold onto it to do the confirmation later on
    seqno_t seqno = to_push->seqno;

    // config_push gives us back a buffer that we are required to free when done.  (Without this
    // we'd leak memory!)
    free(to_push);

    // We haven't dumped, so still need to dump:
    CHECK(config_needs_dump(conf));
    // We did call push, but we haven't confirmed it as stored yet, so this will still return true:
    CHECK(config_needs_push(conf));
    unsigned char* dump1;
    size_t dump1len;

    config_dump(conf, &dump1, &dump1len);
    // (in a real client we'd now store this to disk)

    CHECK_FALSE(config_needs_dump(conf));

    // clang-format off
    CHECK(printable(dump1, dump1len) == printable(
        "d"
          "1:!" "i2e"
          "1:$" + std::to_string(exp_push1_decrypted.size()) + ":" + std::string{to_sv(exp_push1_decrypted)} + ""
          "1:(" "0:"
          "1:)" "le" + empty_extra_data +
        "e"));
    // clang-format on
    free(dump1);  // done with the dump; don't leak!

    // So now imagine we got back confirmation from the swarm that the push has been stored:
    config_confirm_pushed(conf, seqno, "fakehash1");

    CHECK_FALSE(config_needs_push(conf));
    CHECK(config_needs_dump(conf));  // The confirmation changes state, so this makes us need a dump
                                     // again.
    config_dump(conf, &dump1, &dump1len);

    // clang-format off
    CHECK(printable(dump1, dump1len) == printable(
        "d"
          "1:!" "i0e"
          "1:$" + std::to_string(exp_push1_decrypted.size()) + ":" + std::string{to_sv(exp_push1_decrypted)} + ""
          "1:(" "9:fakehash1"
          "1:)" "le" + empty_extra_data +
        "e"));
    // clang-format on
    free(dump1);

    CHECK_FALSE(config_needs_dump(conf));

    // Now we're going to set up a second, competing config object (in the real world this would be
    // another Session client somewhere).

    // Start with an empty config, as above:
    config_object* conf2;
    REQUIRE(user_profile_init(&conf2, ed_sk.data(), NULL, 0, err) == 0);
    CHECK_FALSE(config_needs_dump(conf2));

    // Now imagine we just pulled down the encrypted string from the swarm; we merge it into conf2:
    const unsigned char* merge_data[1];
    const char* merge_hash[1];
    size_t merge_size[1];
    merge_hash[0] = "fakehash1";
    merge_data[0] = exp_push1_encrypted.data();
    merge_size[0] = exp_push1_encrypted.size();
    config_string_list* accepted = config_merge(conf2, merge_hash, merge_data, merge_size, 1);
    REQUIRE(accepted->len == 1);
    CHECK(accepted->value[0] == "fakehash1"sv);
    free(accepted);

    // Our state has changed, so we need to dump:
    CHECK(config_needs_dump(conf2));
    unsigned char* dump2;
    size_t dump2len;
    config_dump(conf2, &dump2, &dump2len);
    // (store in db)
    free(dump2);
    CHECK_FALSE(config_needs_dump(conf2));

    // We *don't* need to push: even though we updated, all we did is update to the merged data (and
    // didn't have any sort of merge conflict needed):
    REQUIRE_FALSE(config_needs_push(conf2));

    // Now let's create a conflicting update:

    // Change the name on both clients:
    user_profile_set_name(conf, "Nibbler");
    user_profile_set_name(conf2, "Raz");

    // And, on conf2, we're also going to change some other things:
    strcpy(p.url, "http://new.example.com/pic");
    memcpy(p.key, "qwert\0yuio1234567890123456789012", 32);
    user_profile_set_pic(conf2, p);

    user_profile_set_nts_expiry(conf2, 86400);
    CHECK(user_profile_get_nts_expiry(conf2) == 86400);

    CHECK(user_profile_get_blinded_msgreqs(conf2) == -1);
    user_profile_set_blinded_msgreqs(conf2, 0);
    CHECK(user_profile_get_blinded_msgreqs(conf2) == 0);
    user_profile_set_blinded_msgreqs(conf2, -1);
    CHECK(user_profile_get_blinded_msgreqs(conf2) == -1);
    user_profile_set_blinded_msgreqs(conf2, 1);
    CHECK(user_profile_get_blinded_msgreqs(conf2) == 1);

    // Both have changes, so push need a push
    CHECK(config_needs_push(conf));
    CHECK(config_needs_push(conf2));
    to_push = config_push(conf);
    CHECK(to_push->seqno == 2);  // incremented, since we made a field change
    config_confirm_pushed(conf2, to_push->seqno, "fakehash2");

    config_push_data* to_push2 = config_push(conf2);
    CHECK(to_push2->seqno == 2);  // incremented, since we made a field change
    config_confirm_pushed(conf2, to_push2->seqno, "fakehash3");

    config_dump(conf, &dump1, &dump1len);
    config_dump(conf2, &dump2, &dump2len);
    // (store in db)
    free(dump1);
    free(dump2);

    // Since we set different things, we're going to get back different serialized data to be
    // pushed:
    CHECK(printable(to_push->config, to_push->config_len) !=
          printable(to_push2->config, to_push2->config_len));

    // Now imagine that each client pushed its `seqno=2` config to the swarm, but then each client
    // also fetches new messages and pulls down the other client's `seqno=2` value.

    // Feed the new config into each other.  (This array could hold multiple configs if we pulled
    // down more than one).
    merge_hash[0] = "fakehash2";
    merge_data[0] = to_push->config;
    merge_size[0] = to_push->config_len;
    accepted = config_merge(conf2, merge_hash, merge_data, merge_size, 1);
    free(to_push);
    REQUIRE(accepted->len == 1);
    CHECK(accepted->value[0] == "fakehash2"sv);
    free(accepted);
    merge_hash[0] = "fakehash3";
    merge_data[0] = to_push2->config;
    merge_size[0] = to_push2->config_len;
    accepted = config_merge(conf, merge_hash, merge_data, merge_size, 1);
    REQUIRE(accepted->len == 1);
    CHECK(accepted->value[0] == "fakehash3"sv);
    free(accepted);
    free(to_push2);

    // Now after the merge we *will* want to push from both client, since both will have generated a
    // merge conflict update (with seqno = 3).
    to_push = config_push(conf);
    to_push2 = config_push(conf2);

    REQUIRE(to_push->seqno == 3);
    REQUIRE(to_push2->seqno == 3);
    REQUIRE(config_needs_push(conf));
    REQUIRE(config_needs_push(conf2));

    // They should have resolved the conflict to the same thing:
    CHECK(user_profile_get_name(conf) == "Nibbler"sv);
    CHECK(user_profile_get_name(conf2) == "Nibbler"sv);
    // (Note that they could have also both resolved to "Raz" here, but the hash of the serialized
    // message just happens to have a higher hash -- and thus gets priority -- for this particular
    // test).

    // Since only one of them set a profile pic there should be no conflict there:
    pic = user_profile_get_pic(conf);
#if defined(__APPLE__) || defined(__clang__) || defined(__llvm__)
    REQUIRE(pic.url);
#else
    REQUIRE(pic.url != nullptr);
#endif
    CHECK(pic.url == "http://new.example.com/pic"sv);
#if defined(__APPLE__) || defined(__clang__) || defined(__llvm__)
    REQUIRE(pic.key);
#else
    REQUIRE(pic.key != nullptr);
#endif
    CHECK(to_hex(ustring_view{pic.key, 32}) ==
          "7177657274007975696f31323334353637383930313233343536373839303132");
    pic = user_profile_get_pic(conf2);
#if defined(__APPLE__) || defined(__clang__) || defined(__llvm__)
    REQUIRE(pic.url);
#else
    REQUIRE(pic.url != nullptr);
#endif
    CHECK(pic.url == "http://new.example.com/pic"sv);
#if defined(__APPLE__) || defined(__clang__) || defined(__llvm__)
    REQUIRE(pic.key);
#else
    REQUIRE(pic.key != nullptr);
#endif
    CHECK(to_hex(ustring_view{pic.key, 32}) ==
          "7177657274007975696f31323334353637383930313233343536373839303132");

    CHECK(user_profile_get_nts_priority(conf) == 9);
    CHECK(user_profile_get_nts_priority(conf2) == 9);
    CHECK(user_profile_get_nts_expiry(conf) == 86400);
    CHECK(user_profile_get_nts_expiry(conf2) == 86400);
    CHECK(user_profile_get_blinded_msgreqs(conf) == 1);
    CHECK(user_profile_get_blinded_msgreqs(conf2) == 1);

    config_confirm_pushed(conf, to_push->seqno, "fakehash4");
    config_confirm_pushed(conf2, to_push2->seqno, "fakehash4");

    config_dump(conf, &dump1, &dump1len);
    config_dump(conf2, &dump2, &dump2len);
    // (store in db)
    free(dump1);
    free(dump2);

    CHECK_FALSE(config_needs_dump(conf));
    CHECK_FALSE(config_needs_dump(conf2));
    CHECK_FALSE(config_needs_push(conf));
    CHECK_FALSE(config_needs_push(conf2));
}<|MERGE_RESOLUTION|>--- conflicted
+++ resolved
@@ -13,8 +13,6 @@
 using namespace std::literals;
 using namespace oxenc::literals;
 
-<<<<<<< HEAD
-=======
 void log_msg(config_log_level lvl, const char* msg, void*) {
     INFO((lvl == LOG_LEVEL_ERROR     ? "ERROR"
           : lvl == LOG_LEVEL_WARNING ? "Warning"
@@ -25,7 +23,6 @@
 
 auto empty_extra_data = "1:+de";
 
->>>>>>> f12b91bf
 TEST_CASE("UserProfile", "[config][user_profile]") {
 
     const auto seed = "0123456789abcdef0123456789abcdef00000000000000000000000000000000"_hexbytes;
